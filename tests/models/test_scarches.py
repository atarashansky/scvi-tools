--- conflicted
+++ resolved
@@ -5,13 +5,8 @@
 import pytest
 
 import scvi
-<<<<<<< HEAD
-from scvi.data import synthetic_iid, setup_anndata
-from scvi.model import PEAKVI, SCVI, SCANVI, TOTALVI
-=======
 from scvi.data import setup_anndata, synthetic_iid
-from scvi.model import SCANVI, SCVI, TOTALVI
->>>>>>> d0ce23fa
+from scvi.model import PEAKVI, SCANVI, SCVI, TOTALVI
 
 
 def single_pass_for_online_update(model):
